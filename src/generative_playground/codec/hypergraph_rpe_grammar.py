from collections import defaultdict

from rdkit.Chem import MolFromSmiles

from .hypergraph_grammar import HypergraphGrammar, HypergraphTree, apply_rule
from .hypergraph_parser import hypergraph_parser


class HypergraphRPEGrammar(HypergraphGrammar):
    def __init__(self, cache_file='tmp.pickle', max_len=None):
        super().__init__(cache_file, max_len)
        self.rule_pairs = {}

    def rpe_compress_tree(self, x):
        '''
        Apply current rule_pairs to compress tree
        :param x: A valid smiles string or a normalized hypergraph tree
        :return: a hypergraph tree after applying RPE
        '''
        if isinstance(x, str):
            molecule = MolFromSmiles(x)
            tree = hypergraph_parser(molecule)
            tree = self.grammar.normalize_tree(tree)
        else:
            tree = x

        for rule_id, rule_pair in self.rule_pairs.items():
            tree = self.apply_hypergraph_substitution(tree, rule_pair, rule_id)

        return tree

    def apply_hypergraph_substitution(self, tree, rule_pair, rule_id):
        root_rule_id, child_rule_id, nt_loc = rule_pair
        if (
            nt_loc < len(tree.node.child_ids())
            and tree.node.rule_id == root_rule_id
            and tree[nt_loc].node.rule_id == child_rule_id
        ):
            assert self.rules[root_rule_id] == tree.node
            assert self.rules[child_rule_id] == tree[nt_loc].node

            child = tree[nt_loc]
            new_node = apply_rule(
                tree.node,
                child.node,
                loc=tree.node.child_ids()[nt_loc]
            )
<<<<<<< HEAD

            rule_parent = copy.deepcopy(self.rules[root_rule_id])
            rule_child = copy.deepcopy(self.rules[child_rule_id])
            new_node_2 = apply_rule(
                rule_parent,
                rule_child,
                loc=rule_parent.child_ids()[nt_loc]
            )
            if new_node != new_node_2:
                new_node == new_node_2

=======
>>>>>>> f7f7f78a
            children = tree[:nt_loc] + tree[(nt_loc+1):] + child[:]

            new_node.rule_id, _ = self.rule_to_index(
                new_node, no_new_rules=True
            )
            assert new_node == self.rules[rule_id]

        else:
            new_node = tree.node
            children = tree[:]

        transformed_children = [
            self.apply_hypergraph_substitution(child, rule_pair, rule_id)
            for child in children
        ]
        return HypergraphTree(new_node, transformed_children)

    def extract_popular_hypergraph_pairs(self, hypergraph_trees, num_rules):
        new_rules = {}
        for i in range(num_rules):
            print('iteration', i)
            rule_pair_frequencies = defaultdict(int)
            for tree in hypergraph_trees:
                self.count_rule_pair_frequencies(tree, rule_pair_frequencies)

            best_pair = max(
                rule_pair_frequencies, key=rule_pair_frequencies.get
            )
            parent_rule_id, child_rule_id, nt_loc = best_pair
            parent = self.rules[parent_rule_id]
            child = self.rules[child_rule_id]
            new_node = apply_rule(
                parent,
                child,
                loc=parent.child_ids()[nt_loc]
            )
            new_node.rule_id, _ = self.rule_to_index(new_node)
            if len(self.rules) - 1 == new_node.rule_id:
                print(
                    'Added rule! - {}, {}'.format(
                        new_node.rule_id, str(new_node))
                )
                new_rules[new_node.rule_id] = best_pair

            hypergraph_trees = [
                self.apply_hypergraph_substitution(
                    tree, best_pair, new_node.rule_id
                )
                for tree in hypergraph_trees
            ]

        return new_rules

    def count_rule_pair_frequencies(self, tree, rule_pair_frequencies):
        for nt_loc, child in enumerate(tree):
            rule_pair_frequencies[
                (tree.node.rule_id, child.node.rule_id, nt_loc)
            ] += 1
            self.count_rule_pair_frequencies(child, rule_pair_frequencies)

    def extract_rpe_pairs(self, smiles, num_iterations) -> None:
        trees = self.raw_strings_to_trees(smiles)
        new_rule_pairs = self.extract_popular_hypergraph_pairs(
            trees, num_iterations
        )
        self.rule_pairs.update(new_rule_pairs)
        self.reset_rule_frequencies()
        self._count_rpe_rule_frequencies(smiles)

    def raw_strings_to_trees(self, smiles):
        return [
            self.rpe_compress_tree(norm_tree)
            for norm_tree in self._smiles_to_tree_gen(smiles)
        ]

    def raw_strings_to_actions(self, smiles):
        '''
        Convert a list of valid SMILES string to actions, applying RPE
        :param smiles: a list of valid SMILES strings
        :return:
        '''
        actions = []
        for norm_tree in self._smiles_to_tree_gen(smiles):
            tree = self.rpe_compress_tree(norm_tree)
            these_actions = [rule.rule_id for rule in tree.rules()]
            actions.append(these_actions)
        return actions

    def _count_rpe_rule_frequencies(self, smiles):
        trees = self.raw_strings_to_trees(smiles)
        self.count_rule_frequencies(trees)<|MERGE_RESOLUTION|>--- conflicted
+++ resolved
@@ -45,20 +45,16 @@
                 child.node,
                 loc=tree.node.child_ids()[nt_loc]
             )
-<<<<<<< HEAD
 
-            rule_parent = copy.deepcopy(self.rules[root_rule_id])
-            rule_child = copy.deepcopy(self.rules[child_rule_id])
+            rule_parent = self.rules[root_rule_id].clone()
+            rule_child = self.rules[child_rule_id].clone()
             new_node_2 = apply_rule(
                 rule_parent,
                 rule_child,
                 loc=rule_parent.child_ids()[nt_loc]
             )
-            if new_node != new_node_2:
-                new_node == new_node_2
+            assert new_node == new_node_2
 
-=======
->>>>>>> f7f7f78a
             children = tree[:nt_loc] + tree[(nt_loc+1):] + child[:]
 
             new_node.rule_id, _ = self.rule_to_index(
