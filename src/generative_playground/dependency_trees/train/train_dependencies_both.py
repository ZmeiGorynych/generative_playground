--- conflicted
+++ resolved
@@ -29,11 +29,7 @@
                                     use_self_attention='both', # None, True, False or Both
                                     vae=False,
                                     plot_ignore_initial=300,
-<<<<<<< HEAD
-                                    target_names=['token' ,'head', 'upos', 'deprel'],
-=======
                                     target_names=['head', 'upos', 'deprel'],#'token' ,
->>>>>>> efc382f7
                                     meta=meta,
                                     languages=None)#['en'])#, 'de', 'fr'])
                                                 #preload_file='policy_gradient_run.h5')
