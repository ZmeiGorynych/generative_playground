--- conflicted
+++ resolved
@@ -48,11 +48,7 @@
                     ):
 
     manager = mp.Manager()
-<<<<<<< HEAD
-    results_queue = manager.Queue()
-=======
     queue = manager.Queue()
->>>>>>> 0a13c70a
 
     relationships = nx.DiGraph()
     grammar_cache = 'hyper_grammar_guac_10k_with_clique_collapse.pickle'  # 'hyper_grammar.pickle'
