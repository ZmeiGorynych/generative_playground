--- conflicted
+++ resolved
@@ -16,19 +16,11 @@
     parser.add_argument('--lr', help="learning rate", default='')
     parser.add_argument('--entropy_wgt', help="weight of the entropy penalty", default='')
 
-<<<<<<< HEAD
-args = parser.parse_args()
-lr_str = args.lr
-if not lr_str:
-    lr_str = '0.05'
-lr = float(lr_str)
-=======
     args = parser.parse_args()
     lr_str = args.lr
     if not lr_str:
-        lr_str = '0.02'
+        lr_str = '0.05'
     lr = float(lr_str)
->>>>>>> 0a13c70a
 
     ew_str = args.entropy_wgt
     if not ew_str:
@@ -39,28 +31,26 @@
     # snapshot_dir = os.path.realpath(my_location + '/../../../../../../../../data')
     snapshot_dir = os.path.realpath(my_location + '/data')
 
-<<<<<<< HEAD
-attempt = '_' + args.attempt if args.attempt else ''
-obj_num = args.objective
-ver = 'v2'
-past_runs_graph_file = None#snapshot_dir + '/geneticA' + str(obj_num) + '_graph.zip'
-root_name = 'geneticSparseD' + str(obj_num) + '_' + ver + '_lr' + lr_str + '_ew' + ew_str
-snapshot_dir += '/' + root_name
-if not os.path.isdir(snapshot_dir):
-    os.mkdir(snapshot_dir)
+    attempt = '_' + args.attempt if args.attempt else ''
+    obj_num = args.objective
+    ver = 'v2'
+    past_runs_graph_file = None#snapshot_dir + '/geneticA' + str(obj_num) + '_graph.zip'
+    root_name = 'geneticSparseD' + str(obj_num) + '_' + ver + '_lr' + lr_str + '_ew' + ew_str
+    snapshot_dir += '/' + root_name
+    if not os.path.isdir(snapshot_dir):
+        os.mkdir(snapshot_dir)
 
-max_steps = 90
-batch_size = 64
+    max_steps = 90
+    batch_size = 64
 
-top_N = 16
-p_mutate = 0.2
-mutate_num_best = 64
-p_crossover = 0.5
-num_batches = 4
-mutate_use_total_probs = True
-num_explore=0
+    top_N = 16
+    p_mutate = 0.2
+    mutate_num_best = 64
+    p_crossover = 0.5
+    num_batches = 4
+    mutate_use_total_probs = True
+    num_explore=0
 
-if __name__ == '__main__': # need this bit to make it run on Windows
     mp.freeze_support()
     best = run_genetic_opt(top_N=top_N,
                            p_mutate=p_mutate,
@@ -82,48 +72,5 @@
                            past_runs_graph_file=past_runs_graph_file,
                            num_explore=num_explore
                            )
-=======
-    attempt = '_' + args.attempt if args.attempt else ''
-    obj_num = args.objective
-    ver = 'v2'
-    past_runs_graph_file = None#snapshot_dir + '/geneticA' + str(obj_num) + '_graph.zip'
-    root_name = 'geneticZZZZC' + str(obj_num) + '_' + ver + '_lr' + lr_str + '_ew' + ew_str
-    snapshot_dir += '/' + root_name
-    if not os.path.isdir(snapshot_dir):
-        os.mkdir(snapshot_dir)
-
-    max_steps = 75
-    batch_size = 10
-
-    top_N = 16
-    p_mutate = 0.2
-    mutate_num_best = 64
-    p_crossover = 0.5
-    num_batches = 4
-    mutate_use_total_probs = True
-    num_explore=0
-
-
-    best = run_genetic_opt(top_N=top_N,
-                        p_mutate=p_mutate,
-                        mutate_num_best=mutate_num_best,
-                        mutate_use_total_probs=mutate_use_total_probs,
-                        p_crossover=p_crossover,
-                        num_batches=num_batches,
-                        batch_size=batch_size, # 30
-                        max_steps=max_steps,
-                        snapshot_dir=snapshot_dir,
-                        entropy_wgt=entropy_wgt,
-                        root_name=root_name,
-                        obj_num=obj_num,
-                        ver=ver,
-                        lr=lr,
-                        num_runs=1000,
-                        plot_single_runs=True,
-                        attempt=attempt,
-                        past_runs_graph_file=past_runs_graph_file,
-                        num_explore=num_explore
-                        )
->>>>>>> 0a13c70a
     print(best)
 
