import torch.nn as nn
import torch

def collect_fcs(model_out, target, str_to_int):
    '''

    :param model_out: {0: float_tensor, 1: float_tensor, ...}
    :param target:
    :return:
    '''
    embeds = torch.zeros(target.size()[0], target.size()[1], model_out['1'].size()[2],
                         dtype=torch.float32, device=target.device)
    langs = target[:,0]
    for key in model_out.keys():
        if key in str_to_int and str_to_int[key] in langs:
            embeds[langs == str_to_int[key], :, :] = model_out[key][langs == str_to_int[key], :, :]

    return embeds

class MultipleCrossEntropyLoss(nn.Module):
    def __init__(self, multi_language=None):
        super().__init__()
        self.metrics ={}
<<<<<<< HEAD
        self.celoss = nn.CrossEntropyLoss(size_average=True,
                                          ignore_index=0)
=======
        self.celoss = nn.CrossEntropyLoss(size_average=True)#,
                                          #ignore_index=0)
>>>>>>> efc382f7
        self.multi_language = multi_language
        self.str_to_int = {str(i): i for i in range(20)}

    def forward(self, model_out, target_x):
        '''
        Calculate cross-entropy on a number of targets at once
        :param model_out: a dict of {string: batch_size x maxlen x num_features float tensors} (num_features differs),
        :param target_x: a dict of batch_size x maxlen longs, len(target_x) <= len(model_out)
        :return:
        '''
        if self.multi_language is not None:
            model_out[self.multi_language] = collect_fcs(model_out,
                                                         target_x[self.multi_language],
                                                         self.str_to_int)
        loss = 0
        for label, tgt in target_x.items():
            input = model_out[label].transpose(1, 2) # CrossEntropyLoss wants the one-hot dim to be 1
            this_loss = self.celoss(input, tgt)
            self.metrics[label] = this_loss.item()
            loss += this_loss

        return loss


#
#     def get_metrics(self, target_x, valid, mean, model_out):
#         metrics ={}
#         dist_mean, logvar, skew = model_out
#         err = (mean - target_x)
#
#         metrics['pct_valid'] = torch.mean(target_x[:, 0]).data.item()
#         for i in range(target_x.size()[-1]):
#             if i == 0:
#                 this_err = err[:, 0]
#             else:
#                 this_err = err[valid, i]
#             avg_err = torch.mean(torch.abs(this_err), 0)
#             avg_std = torch.mean(torch.exp(0.5 * logvar[:, i]), 0)
#             metrics['avg err ' + self.labels[i]] = avg_err.data.item()  # avg_err[i].data.item()
#             metrics['avg std ' + self.labels[i]] = avg_std.data.item()  # avg_std[i].data.item()
#         return metrics
#
# def normal_ll(target_x, model_out):
#     mean, logvar, skew = model_out
#     err = (mean - target_x)
#     loss = err*err/torch.exp(logvar) + logvar
#
#     return loss, mean
<|MERGE_RESOLUTION|>--- conflicted
+++ resolved
@@ -21,13 +21,8 @@
     def __init__(self, multi_language=None):
         super().__init__()
         self.metrics ={}
-<<<<<<< HEAD
-        self.celoss = nn.CrossEntropyLoss(size_average=True,
-                                          ignore_index=0)
-=======
         self.celoss = nn.CrossEntropyLoss(size_average=True)#,
                                           #ignore_index=0)
->>>>>>> efc382f7
         self.multi_language = multi_language
         self.str_to_int = {str(i): i for i in range(20)}
 
