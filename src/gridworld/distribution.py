--- conflicted
+++ resolved
@@ -29,23 +29,8 @@
             m[min(lower+1, len(m)-1)] += dp
             m[lower] += p - dp
         assert (dist.sum(-1) - m.sum(-1)).abs() < eps
-        pre_ev = self.expected_value(dist)
-        post_ev = self.expected_value(m)
-        assert (post_ev - (self.gamma*pre_ev + reward)).abs() < 1
         return m
 
-<<<<<<< HEAD
-    def expected_value(self, distrs):
-        return (distrs * self.bin_mids).sum(-1)
-
-
-
-    def aggregate_distributions_best_exp_value(self, distrs):
-        assert len(distrs.size()) == 2
-        assert distrs.size(1) == len(self.bin_mids)
-        best_ev = torch.argmax(self.expected_value(distrs))
-        return distrs[best_ev,:]
-=======
     def argmax_exp_value(self, distrs):
         assert len(distrs.size()) == 2
         assert distrs.size(1) == len(self.bin_mids)
@@ -54,5 +39,4 @@
 
     def aggregate_distributions_best_exp_value(self, distrs):
         best_ev = self.argmax_exp_value(distrs)
-        return distrs[best_ev, :]
->>>>>>> a969cc47
+        return distrs[best_ev, :]